<?php

abstract class Stripe_ApiResource extends Stripe_Object
{
  protected static function _scopedRetrieve($class, $id, $apiKey=null)
  {
    $instance = new $class($id, $apiKey);
    $instance->refresh();
    return $instance;
  }

  /**
   * @returns Stripe_ApiResource The refreshed resource.
   */
  public function refresh()
  {
    $requestor = new Stripe_ApiRequestor($this->_apiKey);
    $url = $this->instanceUrl();

    list($response, $apiKey) = $requestor->request(
        'get',
        $url,
        $this->_retrieveOptions
    );
    $this->refreshFrom($response, $apiKey);
    return $this;
  }

  /**
   * @param string $class
   *
   * @returns string The name of the class, with namespacing and underscores
   *    stripped.
   */
  public static function className($class)
  {
    // Useful for namespaces: Foo\Stripe_Charge
    if ($postfix = strrchr($class, '\\')) {
      $class = substr($postfix, 1);
    }
    if (substr($class, 0, strlen('Stripe')) == 'Stripe') {
      $class = substr($class, strlen('Stripe'));
    }
    $class = str_replace('_', '', $class);
    $name = urlencode($class);
    $name = strtolower($name);
    return $name;
  }

  /**
   * @param string $class
   *
   * @returns string The endpoint URL for the given class.
   */
  public static function classUrl($class)
  {
    $base = self::_scopedLsb($class, 'className', $class);
    return "/v1/${base}s";
  }

  /**
   * @returns string The full API URL for this API resource.
   */
  public function instanceUrl()
  {
    $id = $this['id'];
    $class = get_class($this);
<<<<<<< HEAD
    if (!$id) {
      $message = "Could not determine which URL to request: "
               . "$class instance has invalid ID: $id";
      throw new Stripe_InvalidRequestError($message, null);
=======
    if ($id === null) {
      throw new Stripe_InvalidRequestError("Could not determine which URL to request: $class instance has invalid ID: $id", null);
>>>>>>> 35dd9271
    }
    $id = Stripe_ApiRequestor::utf8($id);
    $base = $this->_lsb('classUrl', $class);
    $extn = urlencode($id);
    return "$base/$extn";
  }

  private static function _validateCall($method, $params=null, $apiKey=null)
  {
    if ($params && !is_array($params)) {
<<<<<<< HEAD
      $message = "You must pass an array as the first argument to Stripe API "
               . "method calls.  (HINT: an example call to create a charge "
               . "would be: \"StripeCharge::create(array('amount' => 100, "
               . "'currency' => 'usd', 'card' => array('number' => "
               . "4242424242424242, 'exp_month' => 5, 'exp_year' => 2015)))\")";
      throw new Stripe_Error($message);
    }

    if ($apiKey && !is_string($apiKey)) {
      $message = 'The second argument to Stripe API method calls is an '
               . 'optional per-request apiKey, which must be a string.  '
               . '(HINT: you can set a global apiKey by '
               . '"Stripe::setApiKey(<apiKey>)")';
      throw new Stripe_Error($message);
=======
      throw new Stripe_Error("You must pass an array as the first argument to Stripe API method calls.  (HINT: an example call to create a charge would be: \"StripeCharge::create(array('amount' => 100, 'currency' => 'usd', 'card' => array('number' => 4242424242424242, 'exp_month' => 5, 'exp_year' => 2015)))\")");
    }
    if ($apiKey && !is_string($apiKey)) {
      throw new Stripe_Error('The second argument to Stripe API method calls is an optional per-request apiKey, which must be a string.  (HINT: you can set a global apiKey by "Stripe::setApiKey(<apiKey>)")');
>>>>>>> 35dd9271
    }
  }

  protected static function _scopedAll($class, $params=null, $apiKey=null)
  {
    self::_validateCall('all', $params, $apiKey);
    $requestor = new Stripe_ApiRequestor($apiKey);
    $url = self::_scopedLsb($class, 'classUrl', $class);
    list($response, $apiKey) = $requestor->request('get', $url, $params);
    return Stripe_Util::convertToStripeObject($response, $apiKey);
  }

  protected static function _scopedCreate($class, $params=null, $apiKey=null)
  {
    self::_validateCall('create', $params, $apiKey);
    $requestor = new Stripe_ApiRequestor($apiKey);
    $url = self::_scopedLsb($class, 'classUrl', $class);
    list($response, $apiKey) = $requestor->request('post', $url, $params);
    return Stripe_Util::convertToStripeObject($response, $apiKey);
  }

  protected function _scopedSave($class, $apiKey=null)
  {
    self::_validateCall('save');
    $requestor = new Stripe_ApiRequestor($apiKey);
    $params = $this->serializeParameters();

    if (count($params) > 0) {
      $url = $this->instanceUrl();
      list($response, $apiKey) = $requestor->request('post', $url, $params);
      $this->refreshFrom($response, $apiKey);
    }
    return $this;
  }

  protected function _scopedDelete($class, $params=null)
  {
    self::_validateCall('delete');
    $requestor = new Stripe_ApiRequestor($this->_apiKey);
    $url = $this->instanceUrl();
    list($response, $apiKey) = $requestor->request('delete', $url, $params);
    $this->refreshFrom($response, $apiKey);
    return $this;
  }
}<|MERGE_RESOLUTION|>--- conflicted
+++ resolved
@@ -65,15 +65,10 @@
   {
     $id = $this['id'];
     $class = get_class($this);
-<<<<<<< HEAD
-    if (!$id) {
+    if ($id === null) {
       $message = "Could not determine which URL to request: "
                . "$class instance has invalid ID: $id";
       throw new Stripe_InvalidRequestError($message, null);
-=======
-    if ($id === null) {
-      throw new Stripe_InvalidRequestError("Could not determine which URL to request: $class instance has invalid ID: $id", null);
->>>>>>> 35dd9271
     }
     $id = Stripe_ApiRequestor::utf8($id);
     $base = $this->_lsb('classUrl', $class);
@@ -84,7 +79,6 @@
   private static function _validateCall($method, $params=null, $apiKey=null)
   {
     if ($params && !is_array($params)) {
-<<<<<<< HEAD
       $message = "You must pass an array as the first argument to Stripe API "
                . "method calls.  (HINT: an example call to create a charge "
                . "would be: \"StripeCharge::create(array('amount' => 100, "
@@ -99,12 +93,6 @@
                . '(HINT: you can set a global apiKey by '
                . '"Stripe::setApiKey(<apiKey>)")';
       throw new Stripe_Error($message);
-=======
-      throw new Stripe_Error("You must pass an array as the first argument to Stripe API method calls.  (HINT: an example call to create a charge would be: \"StripeCharge::create(array('amount' => 100, 'currency' => 'usd', 'card' => array('number' => 4242424242424242, 'exp_month' => 5, 'exp_year' => 2015)))\")");
-    }
-    if ($apiKey && !is_string($apiKey)) {
-      throw new Stripe_Error('The second argument to Stripe API method calls is an optional per-request apiKey, which must be a string.  (HINT: you can set a global apiKey by "Stripe::setApiKey(<apiKey>)")');
->>>>>>> 35dd9271
     }
   }
 
